--- conflicted
+++ resolved
@@ -99,15 +99,8 @@
                 "    --install \"/path/to/zipfile.zip\" install an Open Surge game package (use its absolute path)\n"
                 "    --build [\"gameid\"]               build an Open Surge game package for redistribution\n"
                 "    --data-dir \"/path/to/data\"       load the game assets from the specified folder\n"
-<<<<<<< HEAD
-                "    --no-font-smoothing              disable antialiased fonts (*)\n"
-                "    -- -arg1 -arg2 -arg3...          user-defined arguments (useful for scripting)\n"
-                "\n"
-                "(*) May improve performance.\n",
-=======
                 "    --no-font-smoothing              disable antialiased fonts\n"
                 "    -- -arg1 -arg2 -arg3...          user-defined arguments (useful for scripting)\n",
->>>>>>> 046eea5f
                 COPYRIGHT, GAME_WEBSITE,
                 program
             );
